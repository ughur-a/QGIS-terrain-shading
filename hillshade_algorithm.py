--- conflicted
+++ resolved
@@ -89,7 +89,6 @@
 
         self.addParameter(
             QgsProcessingParameterRasterLayer(
-<<<<<<< HEAD
                 self.INPUT, self.tr("Digital elevation model")
             )
         )
@@ -104,11 +103,10 @@
             QgsProcessingParameterNumber(
                 self.DIRECTION,
                 self.tr("Direction (0 to 360°)"),
-                QgsProcessingParameterNumber.Type.Double,
-                315,
-                False,
-                0,
-                360,
+                QgsProcessingParameterNumber.Double,
+                defaultValue=315,
+                minValue=0,
+                maxValue=360,
             )
         )
 
@@ -116,11 +114,10 @@
             QgsProcessingParameterNumber(
                 self.ANGLE,
                 self.tr("Sun angle (0 to 90°)"),
-                QgsProcessingParameterNumber.Type.Double,
-                45,
-                False,
-                0,
-                90,
+                QgsProcessingParameterNumber.Double,
+                defaultValue=45,
+                minValue=0,
+                maxValue=90,
             )
         )
 
@@ -128,11 +125,8 @@
             QgsProcessingParameterNumber(
                 self.LAT_Z,
                 self.tr("Lateral Z factor"),
-                QgsProcessingParameterNumber.Type.Double,
-                2,
-                False,
-                0,
-                100,
+                QgsProcessingParameterNumber.Double,
+                defaultValue=2,
             )
         )
 
@@ -140,47 +134,10 @@
             QgsProcessingParameterNumber(
                 self.LON_Z,
                 self.tr("Longitudinal Z factor"),
-                QgsProcessingParameterNumber.Type.Double,
-                1,
-                False,
-                0,
-                100,
-            )
-        )
-=======
-                self.INPUT,
-                self.tr('Digital elevation model')
-            ) )
-        
-        self.addParameter(QgsProcessingParameterBoolean(
-            self.BIDIRECTIONAL,
-            self.tr('Bidirectional hillshade'),
-            False, False)) 
-        
-        self.addParameter(QgsProcessingParameterNumber(
-            self.DIRECTION,
-            self.tr('Direction (0 to 360°)'),
-           QgsProcessingParameterNumber.Double, defaultValue= 315, 
-            minValue= 0, maxValue= 360))
-                
-        self.addParameter(QgsProcessingParameterNumber(
-            self.ANGLE,
-            self.tr('Sun angle (0 to 90°)'),
-            QgsProcessingParameterNumber.Double, defaultValue=45,
-             minValue= 0, maxValue= 90))
-        
-        self.addParameter(QgsProcessingParameterNumber(
-            self.LAT_Z,
-            self.tr('Lateral Z factor'),
-            QgsProcessingParameterNumber.Double,
-            defaultValue=2))
-        
-        self.addParameter(QgsProcessingParameterNumber(
-            self.LON_Z,
-            self.tr('Longitudinal Z factor'),
-            QgsProcessingParameterNumber.Double,
-            defaultValue=1))
->>>>>>> 0b207f65
+                QgsProcessingParameterNumber.Double,
+                defaultValue=1,
+            )
+        )
         """
         These parameters give poor results : to be studied
         self.addParameter(QgsProcessingParameterNumber(
@@ -385,17 +342,10 @@
 
         ce.setMinimumValue(mean - sd * 2)
         ce.setMaximumValue(mean + sd * (1 if self.bidir else 2))
-<<<<<<< HEAD
-
-        # to do QgsBrightnessContrastFilter
-
-=======
-        
+
         # TODO !!
-        #☻ cb = QgsBrightnessContrastFilter
-       
-        
->>>>>>> 0b207f65
+        # ☻ cb = QgsBrightnessContrastFilter
+
         rnd.setContrastEnhancement(ce)
 
         output.setRenderer(rnd)
