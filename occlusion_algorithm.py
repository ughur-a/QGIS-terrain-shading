# -*- coding: utf-8 -*-
"""
/***************************************************************************
 DemShading - ambient occlusion
 This algorithm simulates ambiental occlusion effect over an elevation model (DEM)
 Generated by Plugin Builder: http://g-sherman.github.io/Qgis-Plugin-Builder/
                              -------------------
        begin                : 2020-02-20
        copyright            : (C) 2020 by Zoran Čučković
 ***************************************************************************/
/***************************************************************************
 *                                                                         *
 *   This program is free software; you can redistribute it and/or modify  *
 *   it under the terms of the GNU General Public License as published by  *
 *   the Free Software Foundation; either version 2 of the License, or     *
 *   (at your option) any later version.                                   *
 *                                                                         *
 ***************************************************************************/
"""

__author__ = "Zoran Čučković"
__date__ = "2020-02-05"
__copyright__ = "(C) 2020 by Zoran Čučković"
# This will get replaced with a git SHA1 when you do a git archive
__revision__ = "$Format:%H$"
from os import sys, path
from PyQt5.QtCore import QCoreApplication
from qgis.core import (
    QgsProcessing,
    QgsProcessingException,
    QgsProcessingAlgorithm,
    QgsProcessingParameterRasterLayer,
    QgsProcessingParameterRasterDestination,
    QgsProcessingParameterBoolean,
    QgsProcessingParameterNumber,
    QgsProcessingParameterEnum,
    QgsProcessingUtils,
    QgsRasterBandStats,
    QgsSingleBandGrayRenderer,
    QgsContrastEnhancement,
)
from processing.core.ProcessingConfig import ProcessingConfig

try:
    from osgeo import gdal
except ImportError:
    import gdal
import numpy as np
from .modules import Raster as rs
from .modules.helpers import view, window_loop, filter3, median_filter
from qgis.core import QgsMessageLog  # for testing


class OcclusionAlgorithm(QgsProcessingAlgorithm):
    """
    This algorithm simulates ambient lighting over a raster DEM (in input).
    """

    # Constants used to refer to parameters and outputs. They will be
    # used when calling the algorithm from another algorithm, or when
    # calling from the QGIS console.
    INPUT = "INPUT"
    RADIUS = "RADIUS"
    DENOISE = "DENOISE"
    INVERT = "INVERT"
    ANALYSIS_TYPE = "ANALYSIS_TYPE"
    SYMMETRIC = "SYMMETRIC"
    # RANGE = 'RANGE'
    OUTPUT = "OUTPUT"
    ANALYSIS_TYPES = ["Sky-view", "Openness"]
    DENOISE_TYPES = ["None", "Mean", "Median", "Mean and median"]
    output_model = None  # for post-processing

    def initAlgorithm(self, config):
        """
        Here we define the inputs and output of the algorithm, along
        with some other properties.
        """
        self.addParameter(
            QgsProcessingParameterRasterLayer(
                self.INPUT, self.tr("Digital elevation model")
            )
        )

        self.addParameter(
            QgsProcessingParameterEnum(
                self.ANALYSIS_TYPE,
                self.tr("Analysis type"),
                self.ANALYSIS_TYPES,
                defaultValue=0,
            )
        )

        self.addParameter(
            QgsProcessingParameterBoolean(
                self.SYMMETRIC, self.tr("Symmetric angles"), False, False
            )
        )
        """
        self.addParameter(QgsProcessingParameterBoolean(
            self.RANGE,
            self.tr('Range (minimum to maximum angle'),
            False, False)) 
<<<<<<< HEAD
        """
        self.addParameter(
            QgsProcessingParameterBoolean(
                self.INVERT, self.tr("Inverted DEM"), False, False
            )
        )

        self.addParameter(
            QgsProcessingParameterNumber(
                self.RADIUS,
                self.tr("Radius (pixels)"),
                QgsProcessingParameterNumber.Type.Integer,
                7,
                False,
                0,
                100,
            )
        )

        self.addParameter(
            QgsProcessingParameterEnum(
                self.DENOISE, self.tr("Denoise"), self.DENOISE_TYPES, defaultValue=0
            )
        )

=======
        """              
        self.addParameter(QgsProcessingParameterBoolean(
            self.INVERT,
            self.tr('Inverted DEM'),
            False, False)) 
                    
        self.addParameter(QgsProcessingParameterNumber(
            self.RADIUS,
            self.tr('Radius (pixels)'),
            QgsProcessingParameterNumber.Integer, 
            defaultValue=5))
        
        self.addParameter(QgsProcessingParameterEnum(
            self.DENOISE,
            self.tr('Denoise'),
            self.DENOISE_TYPES,
            defaultValue=0)) 
        
>>>>>>> 0b207f65
        self.addParameter(
            QgsProcessingParameterRasterDestination(
                self.OUTPUT, self.tr("Ambient occlusion")
            )
        )

    def processAlgorithm(self, parameters, context, feedback):
        """
        Here is where the processing itself takes place.
        """
        elevation_model = self.parameterAsRasterLayer(parameters, self.INPUT, context)

        self.output_model = self.parameterAsOutputLayer(
            parameters, self.OUTPUT, context
        )

        # direction = self.parameterAsDouble(parameters,self.DIRECTION, context)

        denoise = self.parameterAsInt(parameters, self.DENOISE, context)

        invert = self.parameterAsInt(parameters, self.INVERT, context)

        radius = self.parameterAsInt(parameters, self.RADIUS, context)
        # 0 : sky view
        openness = self.parameterAsInt(parameters, self.ANALYSIS_TYPE, context)
        symmetric = self.parameterAsInt(parameters, self.SYMMETRIC, context)

        # STILL TESTING
        difference = None  # self.parameterAsInt(parameters,self.RANGE, context)

        dem = rs.Raster(elevation_model)

        err, fatal = dem.verify_raster()
        if err:
            feedback.reportError(err, fatalError=fatal)

        dem.set_output(self.output_model)

        overlap = radius if not denoise else radius + 1

        chunk_slice = (dem.ysize, dem.chunk_x + 2 * overlap)

        mx_z = np.zeros(chunk_slice)
        mx_a = np.zeros(mx_z.shape)

        if symmetric:
            mx_b = mx_a
        else:
            mx_b = np.zeros(mx_z.shape)

        mx_a = np.zeros(mx_z.shape + ((radius,)))
        mx_b = np.zeros(mx_z.shape + ((radius,)))

        out = np.zeros(mx_z.shape)

        # intialise the count of lines per pixel
        mx_cnt = np.ones(mx_z.shape)
        # set borders first
        mx_cnt[:] = 5 if not symmetric else 3
        # main area : 8 lines per pixel (or 4 if symmetric algo)
        mx_cnt[1:-1, 1:-1] = 8 if not symmetric else 4
        # corners
        for v in [(0, 0), (-1, -1), (0, -1), (-1, 0)]:
            mx_cnt[v] = 3

        counter = 0

        for mx_view_in, gdal_take, mx_view_out, gdal_put in window_loop(
            shape=(dem.xsize, dem.ysize), chunk=dem.chunk_x, overlap=overlap
        ):
            if counter:
                out[:] = 0  # reset

            dem.rst.ReadAsArray(*gdal_take, mx_z[mx_view_in]).astype(float)
            # NODATA : TODO !
            # mx_z[mx_z == nodata] = 0

            if invert:
                mx_z *= -1

            if denoise in [2, 3]:
                mx_z = median_filter(mx_z, radius=3)
            if denoise in [1, 3]:
                mx_z = filter3(mx_z)  # after the median filter

            # 8 standard lines, we use symmetry to optimise
            for dy, dx in [(0, 1), (1, 0), (1, -1), (1, 1)]:
                if dx * dy:
                    pix = np.sqrt(dem.pix_y**2 + dem.pix_x**2)
                else:
                    pix = dem.pix_y if dx else dem.pix_x  # swapped x, y

                for r in range(1, radius + 1):
                    # we could probably sample over radius, not all pixels are needed...

                    view_in, view_out = view(r * dx, r * dy, mx_z[mx_view_in].shape)

                    angles = mx_z[view_in] - mx_z[view_out]
                    # diagonals
                    dist = r * pix

                    angles /= dist

                    mx_a[view_out][:, :, r - 1] = angles
                    mx_b[view_in][:, :, r - 1] = -angles

                    # a patch for irregular pixels : take care of the length of the LOS
                    if dist > min(dem.pix_x * radius, dem.pix_y * radius):
                        break

                if not openness:  # sky view factor - remove negative angles
                    mx_a[mx_a < 0] = 0
                    mx_b[mx_b < 0] = 0

                max_a = np.max(mx_a, axis=2)
                max_b = np.max(mx_b, axis=2)

                if difference:
                    max_a -= np.min(mx_a, axis=2)
                    max_b -= np.min(mx_b, axis=2)

                # average of angles: see Kokalj et al. 2011
                # these operations are costly, however ...
                if symmetric:
                    # find the highest angle for each *pair* of LOS
                    np.maximum(max_a, max_b, out=max_a)
                    out += np.sin(np.arctan(max_a))
                else:
                    out += np.sin(np.arctan(max_a))
                    out += np.sin(np.arctan(max_b))

                mx_a[:] = 0
                mx_b[:] = 0  # clean-up, remove old values

                counter += 1

                feedback.setProgress(100 * dem.chunk_x * (counter / 4) / dem.xsize)
                if feedback.isCanceled():
                    return {}

            # this is a patch : last chunk is often spilling outside raster edge
            # so, move the edge values to match raster edge
            end = gdal_take[2]
            if end + gdal_take[0] == dem.xsize:
                mx_cnt[:, end - 1 : end] = mx_cnt[:, -1:]

            out /= mx_cnt
            out = 1 - out

            dem.add_to_buffer(out[mx_view_out], gdal_put)

        return {self.OUTPUT: self.output_model}

    def postProcessAlgorithm(self, context, feedback):
        output = QgsProcessingUtils.mapLayerFromString(self.output_model, context)
        provider = output.dataProvider()

        stats = provider.bandStatistics(1, QgsRasterBandStats.All, output.extent(), 0)
        mean, sd = stats.mean, stats.stdDev

        rnd = QgsSingleBandGrayRenderer(provider, 1)
        ce = QgsContrastEnhancement(provider.dataType(1))
        ce.setContrastEnhancementAlgorithm(
            QgsContrastEnhancement.StretchToMinimumMaximum
        )

        ce.setMinimumValue(mean - 3 * sd)
        ce.setMaximumValue(mean + 2 * sd)

        rnd.setContrastEnhancement(ce)

        output.setRenderer(rnd)

        output.triggerRepaint()

        return {self.OUTPUT: self.output_model}

    def name(self):
        """
        Returns the algorithm name, used for identifying the algorithm. This
        string should be fixed for the algorithm, and must not be localised.
        The name should be unique within each provider. Names should contain
        lowercase alphanumeric characters only and no spaces or other
        formatting characters.
        """
        return "Ambient occlusion"

    def displayName(self):
        """
        Returns the translated algorithm name, which should be used for any
        user-visible display of the algorithm name.
        """
        return self.tr(self.name() + " (sky-view)")

    def tr(self, string):
        return QCoreApplication.translate("Processing", string)

    def shortHelpString(self):
        curr_dir = path.dirname(path.realpath(__file__))
        h = (
            """
                Ambient occlusion of a locale is the proportion of ambient light that it recieves. This algorithm assumes equal light intensity from all directions (simple ambient lighting).
                Parameters:
                 - Analysis type: sky-view allows only for light sources situated above the horizontal plane (i.e. above the horizon), while openness takes into account all possible light sources.
                 - Symmetric: For each pair of opposite directions, take the one with higher horizon. Nice visual effect.
                 - Inverted DEM: Invert high and low values (multiply the DEM by -1) 
                 - Radius: The ambient occlusion is calculated within a defined radius for each raster pixel (computation time is directly dependent on the analysis radius).
                 - Denoise: Apply a smoothing filter.
                NB. This algorithm is made for terrain visualisation, it is not appropriate for precise calculation of solar exposition or of incident light.
                For more information, check <a href = "https://landscapearchaeology.org/qgis-terrain-shading/" >the manual</a>.
             
                If you find this tool useful, consider to :
                 
             <a href='https://ko-fi.com/D1D41HYSW' target='_blank'><img height='30' style='border:0px;height:36px;' src='%s/help/kofi2.webp' /></a>
            """
        ) % curr_dir

        return self.tr(h)

    def createInstance(self):
        return OcclusionAlgorithm()<|MERGE_RESOLUTION|>--- conflicted
+++ resolved
@@ -101,7 +101,6 @@
             self.RANGE,
             self.tr('Range (minimum to maximum angle'),
             False, False)) 
-<<<<<<< HEAD
         """
         self.addParameter(
             QgsProcessingParameterBoolean(
@@ -113,11 +112,8 @@
             QgsProcessingParameterNumber(
                 self.RADIUS,
                 self.tr("Radius (pixels)"),
-                QgsProcessingParameterNumber.Type.Integer,
-                7,
-                False,
-                0,
-                100,
+                QgsProcessingParameterNumber.Integer,
+                defaultValue=5,
             )
         )
 
@@ -127,26 +123,6 @@
             )
         )
 
-=======
-        """              
-        self.addParameter(QgsProcessingParameterBoolean(
-            self.INVERT,
-            self.tr('Inverted DEM'),
-            False, False)) 
-                    
-        self.addParameter(QgsProcessingParameterNumber(
-            self.RADIUS,
-            self.tr('Radius (pixels)'),
-            QgsProcessingParameterNumber.Integer, 
-            defaultValue=5))
-        
-        self.addParameter(QgsProcessingParameterEnum(
-            self.DENOISE,
-            self.tr('Denoise'),
-            self.DENOISE_TYPES,
-            defaultValue=0)) 
-        
->>>>>>> 0b207f65
         self.addParameter(
             QgsProcessingParameterRasterDestination(
                 self.OUTPUT, self.tr("Ambient occlusion")
