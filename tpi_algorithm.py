# -*- coding: utf-8 -*-

# ============== TODO : NO DATA handling ============================
# - big ugly borders around no data : remove 

#TODO : relative slope / relmative hillshade ==> in a radius
"""

/***************************************************************************
 DemShading - Terrain position algorithm
 This algorithm caluclates relative topographic position of each pixel of an
 elevation model (higher/lower than the neighbourhood)
                              -------------------
        begin                : 2020-02-20
        copyright            : (C) 2020 by Zoran Čučković
 ***************************************************************************/
/***************************************************************************
 *                                                                         *
 *   This program is free software; you can redistribute it and/or modify  *
 *   it under the terms of the GNU General Public License as published by  *
 *   the Free Software Foundation; either version 2 of the License, or     *
 *   (at your option) any later version.                                   *
 *                                                                         *
 ***************************************************************************/
"""

__author__ = "Zoran Čučković"
__date__ = "2020-02-05"
__copyright__ = "(C) 2020 by Zoran Čučković"

from os import sys, path

from PyQt5.QtCore import QCoreApplication
from qgis.core import (
    QgsProcessing,
    QgsProcessingException,
    QgsProcessingAlgorithm,
    QgsProcessingParameterRasterLayer,
    QgsProcessingParameterRasterDestination,
    QgsProcessingParameterBoolean,
    QgsProcessingParameterNumber,
    QgsProcessingParameterEnum,
    QgsProcessingParameterMatrix,
    QgsProcessingUtils,
    QgsRasterBandStats,
    QgsSingleBandGrayRenderer,
    QgsContrastEnhancement,
)

from processing.core.ProcessingConfig import ProcessingConfig

try:
    from osgeo import gdal
except ImportError:
    import gdal

import numpy as np

from .modules import Raster as rs
from .modules.helpers import view, window_loop, median_filter

from qgis.core import QgsMessageLog  # for testing


class TpiAlgorithm(QgsProcessingAlgorithm):
    """
    This algorithm simulates ambient lighting over a raster DEM (in input).
    """

    # Constants used to refer to parameters and outputs. They will be
    # used when calling the algorithm from another algorithm, or when
    # calling from the QGIS console.

    INPUT = "INPUT"
    RADIUS = "RADIUS"
    DENOISE = "DENOISE"
    ANALYSIS_TYPE = "ANALYSIS_TYPE"
    OFFSET_DISTANCE = "OFFSET_DISTANCE"
    OFFSET_AZIMUTH = "OFFSET_AZIMUTH"
    OUTPUT = "OUTPUT"

    ANALYSIS_TYPES = [
        "Simple",
        "Distance weighted",
        "Inverse dist. weighted",
        "Height weighted",
    ]
    DENOISE_TYPES = ["None", "Mean", "Median", "Mean and median"]

    output_model = None  # for post-processing

    def initAlgorithm(self, config):
        """
        Here we define the inputs and output of the algorithm, along
        with some other properties.
        """

        self.addParameter(
            QgsProcessingParameterRasterLayer(
<<<<<<< HEAD
                self.INPUT, self.tr("Digital elevation model")
            )
        )

        self.addParameter(
            QgsProcessingParameterEnum(
                self.ANALYSIS_TYPE,
                self.tr("Analysis type"),
                self.ANALYSIS_TYPES,
                defaultValue=0,
            )
        )

        self.addParameter(
            QgsProcessingParameterNumber(
                self.RADIUS,
                self.tr("Radius in pixels"),
                QgsProcessingParameterNumber.Type.Integer,
                5,
                False,
                0,
                100,
            )
        )

        self.addParameter(
            QgsProcessingParameterNumber(
                self.OFFSET_DISTANCE,
                self.tr("Center of mass: offset in pixels (< radius)"),
                QgsProcessingParameterNumber.Type.Integer,
                0,
                False,
                0,
                1000,
            )
        )

        self.addParameter(
            QgsProcessingParameterNumber(
                self.OFFSET_AZIMUTH,
                self.tr("Center of mass: azimuth"),
                QgsProcessingParameterNumber.Type.Integer,
                315,
                False,
                0,
                360,
            )
        )

        self.addParameter(
            QgsProcessingParameterEnum(
                self.DENOISE, self.tr("Denoise"), self.DENOISE_TYPES, defaultValue=0
            )
        )

=======
                self.INPUT,
                self.tr('Digital elevation model')
            ) )
        
        self.addParameter(QgsProcessingParameterEnum (
            self.ANALYSIS_TYPE,
            self.tr('Analysis type'),
            self.ANALYSIS_TYPES,
            defaultValue=0))
                    
        self.addParameter(QgsProcessingParameterNumber(
            self.RADIUS,
            self.tr('Radius in pixels'),
            QgsProcessingParameterNumber.Integer ,
            defaultValue=5))
        
        self.addParameter(QgsProcessingParameterNumber(
            self.OFFSET_DISTANCE,
            self.tr('Center of mass: offset in pixels (< radius)'),
            QgsProcessingParameterNumber.Integer,
            defaultValue=0))
        
        self.addParameter(QgsProcessingParameterNumber(
            self.OFFSET_AZIMUTH,
            self.tr('Center of mass: azimuth'),
            QgsProcessingParameterNumber.Integer,
            defaultValue=315, minValue=0, maxValue=360))
        
        self.addParameter(QgsProcessingParameterEnum(
            self.DENOISE,
            self.tr('Denoise'),
            self.DENOISE_TYPES,
            defaultValue=0)) 
        
>>>>>>> 0b207f65
        self.addParameter(
            QgsProcessingParameterRasterDestination(
                self.OUTPUT, self.tr("Topographic position index")
            )
        )

    def processAlgorithm(self, parameters, context, feedback):
        elevation_model = self.parameterAsRasterLayer(parameters, self.INPUT, context)

        self.output_model = self.parameterAsOutputLayer(
            parameters, self.OUTPUT, context
        )

        radius = self.parameterAsInt(parameters, self.RADIUS, context)

        mode = self.parameterAsInt(parameters, self.ANALYSIS_TYPE, context)

        denoise = self.parameterAsInt(parameters, self.DENOISE, context)

        offset_dist = self.parameterAsInt(parameters, self.OFFSET_DISTANCE, context)
        if offset_dist > radius:
            err = (
                " \n ****** \n ERROR! \n Center of mass is beyond the analysis range: "
                + "offset distance should be less than radius!"
            )
            feedback.reportError(err, fatalError=False)
            raise QgsProcessingException(err)
            offset_dist = radius - 1

        # Reverse the angle direction : this is required because the algorithm
        # is organised in corresopndance to numpy matrix ordering (y first and descending).
        offset_azimuth = 360 - self.parameterAsInt(
            parameters, self.OFFSET_AZIMUTH, context
        )
        # decompose angle and distance to pixel coords
        offset_x = round(offset_dist * np.sin(np.radians(offset_azimuth)))
        offset_y = round(offset_dist * np.cos(np.radians(offset_azimuth)))
        offset_x_diag = round(offset_dist * np.sin(np.radians(offset_azimuth - 45)))
        offset_y_diag = round(offset_dist * np.cos(np.radians(offset_azimuth - 45)))

        # TODO
        # A better solution is to divide the matrix into heavy and light parts,
        # and express the weight as the percentage of the heavy part (e.g. 75 %)
        # The weight is then 2w * percentage ; 2w * (1-percentage)
        # (2w, because heavy + light = 2w)
        # ...need to select light/heavy branches !

        dem = rs.Raster(elevation_model)

        err, fatal = dem.verify_raster()
<<<<<<< HEAD
        if err:
            feedback.reportError(err, fatalError=fatal)

        dem.set_output(self.output_model)

        overlap = radius if not denoise else radius + 1

=======
        if err: feedback.reportError(err, fatalError = fatal)
        
#♦ !!!! TODO NODATA !!!!!        
       # nodata = dem.GetRasterBand(1).GetNoDataValue()
        
        dem.set_output(self.output_model) 
            
        overlap = radius if not denoise else radius +1
        
>>>>>>> 0b207f65
        chunk_slice = (dem.ysize, dem.chunk_x + 2 * overlap)

        # define empty matrices to hold data : faster
        mx_z = np.zeros(chunk_slice)
        mx_a = np.zeros(mx_z.shape)
        mx_cnt = np.zeros(mx_z.shape)

        # Lines that will be searched, radiating from each pixel.
        # Denoise option : a star shaped configuration (N, NE, E, SE etc)
        # For more directions : step = 0.5; 0.25; etc
        # !! We exploit symetry, pixel pairs are neighbours to each other,
        # but in opposite directions (N-S, E-W etc.)
        # Therefore no need to loop over opposite directions (here N and W)
        directions = [(0, 1, offset_y), (1, 0, offset_x)]  # orthogonal directions
        if denoise in [1, 3]:
            directions += [(1, 1, offset_y_diag), (1, -1, offset_x_diag)]

        precalc = (
            not offset_x and not offset_y and mode in [0, 1]
        )  # TODO for inverse height ( mode = 2) !

        # handling irregular pixels (lat long)
        # attention wy , wx are swapped - give the x weight to y dimension..
        w_y, w_x = dem.pix_x / dem.pix_y, dem.pix_y / dem.pix_x
        # ensure wx + wy = 2
        if w_x < 1:
            w_y = 2 - w_x
        elif w_y < 1:
            w_x = 2 - w_y

        # Diagonal for rectangular pixels
        w_diag = np.sqrt(w_x**2 + w_y**2)

        # pre-calculate the number of visits per cell
        # (cannot be done for height based weights)
        # Considering mass displacement mode, the problem is to handle edges ->
        # they have shorter radiuses and are not always affected by displacement ...
        if precalc:
            sy, sx = mx_z.shape
            c1, c2 = np.mgrid[0:sy, 0:sx]

            if mode in [1, 2]:  #'distance_weighted'
                c1, c2 = np.cumsum(c1, axis=0), np.cumsum(c2, axis=1)
                max_val = sum([i for i in range(radius + 1)])
            else:
                max_val = radius

            c1, c2 = np.clip(c1, 0, max_val), np.clip(c2, 0, max_val)

            # reverse and find distances to back edges
            np.minimum(c1, c1[::-1, :], c1)
            np.minimum(c2, c2[:, ::-1], c2)

            # orthogonal mode
            mx_cnt[:] = c1 + c2 + max_val * 2

            if denoise in [1, 3]:  # diagonal mode
                diag = c1 + c2 + np.minimum(c1, c2) + max_val

                mx_cnt += diag / w_diag

        counter = 0

        # Loop through data chunks (and write results)
        for mx_view_in, gdal_take, mx_view_out, gdal_put in window_loop(
            shape=(dem.xsize, dem.ysize), chunk=dem.chunk_x, overlap=overlap
        ):
            dem.rst.ReadAsArray(*gdal_take, mx_z[mx_view_in]).astype(float)

            mx_a[:] = 0
            if not precalc:
                mx_cnt[:] = 0

            # median filter
            if denoise == 2:
                mx_z = median_filter(mx_z, radius=3)

            for dx, dy, limit in directions:
                for r in range(1, radius + 1):
                    # ! analyse only the supplied data : mx_z[mx_view_in]
                    view_in, view_out = view(r * dy, r * dx, mx_z[mx_view_in].shape)
                    # this is for readability only
                    view_out2, view_in2 = view_in, view_out

                    z, z2 = mx_z[view_in], mx_z[view_in2]

                    if mode == 3:  # height diffrence as weight
                        w = abs(z - z2)
                    elif mode == 1:  #'distance_weighted'
                        w = r
                    elif mode == 2:  # inverse dist weighted
                        w = radius + 1 - r
                    else:
                        w = 1

                        # diagonal distance correction
                    if dx * dy != 0:
                        w /= w_diag
                    elif dx:
                        w *= w_x  # pixel size correction
                    else:
                        w *= w_y

                        # NB - this is very expensive for heights: we can divide the entire DEM,
                        # but we still need to keep the original for subtraction

                    if limit:  # threshold between light and heavy matrix regions
                        l = abs(limit)
                        w1 = w * (radius / (radius + l))
                        if r > l:  # heavy region of the matrix
                            w2 = w * (radius / (radius - l))
                            # swap to change direction
                            if limit < 0:
                                w2, w1 = w1, w2
                        else:
                            w2 = w1  # light region
                    else:
                        w1, w2 = w, w

                    mx_a[view_out] += z * w1
                    mx_a[view_out2] += z2 * w2

                    if not precalc:
                        # cannot predict these weights,
                        # in contrast to constant weights
                        mx_cnt[view_out] += w1
                        mx_cnt[view_out2] += w2

                counter += 1
                prog = (
                    dem.chunk_x
                    * (counter / (4 if denoise in [1, 3] else 2))
                    / dem.xsize
                )
                feedback.setProgress(100 * prog)
                if feedback.isCanceled():
                    return {}

            # this is a patch : the last chunk is often spilling outside raster edge
            # so, move the edge values to match raster edge
            end = gdal_take[2]
            if precalc and end + gdal_take[0] == dem.xsize:
                mx_cnt[:, end - radius : end] = mx_cnt[:, -radius:]

            mx_z -= mx_a / mx_cnt  # weighted mean !
            out = mx_z

            dem.add_to_buffer(out[mx_view_out], gdal_put)
<<<<<<< HEAD

=======
       
>>>>>>> 0b207f65
        return {self.OUTPUT: self.output_model}

    def postProcessAlgorithm(self, context, feedback):
        output = QgsProcessingUtils.mapLayerFromString(self.output_model, context)
        provider = output.dataProvider()

        stats = provider.bandStatistics(1, QgsRasterBandStats.All, output.extent(), 0)
        mean, sd = stats.mean, stats.stdDev

        rnd = QgsSingleBandGrayRenderer(provider, 1)
        ce = QgsContrastEnhancement(provider.dataType(1))
        ce.setContrastEnhancementAlgorithm(
            QgsContrastEnhancement.StretchToMinimumMaximum
        )

        ce.setMinimumValue(mean - 2 * sd)
        ce.setMaximumValue(mean + 2 * sd)

        rnd.setContrastEnhancement(ce)

        output.setRenderer(rnd)

        output.triggerRepaint()

        return {self.OUTPUT: self.output_model}

    def name(self):
        """
        Returns the algorithm name, used for identifying the algorithm. This
        string should be fixed for the algorithm, and must not be localised.
        The name should be unique within each provider. Names should contain
        lowercase alphanumeric characters only and no spaces or other
        formatting characters.
        """
        return "Topographic position (TPI)"

    def displayName(self):
        """
        Returns the translated algorithm name, which should be used for any
        user-visible display of the algorithm name.
        """
        return self.tr(self.name())

    def tr(self, string):
        return QCoreApplication.translate("Processing", string)

    def shortHelpString(self):
        curr_dir = path.dirname(path.realpath(__file__))
        h = (
            """
             Topographic position index expresses the relative height of each elevation point within a specified radius. 
             
            <b>Input</b> should be an elevation model in raster format. 
            
            <b>Radius</b> defines the search radius (in pixels).

            There are 3 <b>analysis types</b>: 1) standard TPI, 2) distance weighted and 3) height weighted. Weighted options use elevation point distance or height discrepancy as weighting factor.   
            
            <b>Center of mass</b> : normally, when two altitudes are equal, their center of mass is precisely at half distance. Here, we can force this center to move (offset distance and azimuth).
            
            <b>Denoise</b> apply a smoothing filter. 
            
             For more information, check <a href = "https://landscapearchaeology.org/qgis-terrain-shading/" >the manual</a>.
            
            If you find this tool useful, consider to :
                 
             <a href='https://ko-fi.com/D1D41HYSW' target='_blank'><img height='30' style='border:0px;height:36px;' src='%s/help/kofi2.webp' /></a>
            """
        ) % curr_dir

        return self.tr(h)

    def createInstance(self):
        return TpiAlgorithm()<|MERGE_RESOLUTION|>--- conflicted
+++ resolved
@@ -1,9 +1,9 @@
 # -*- coding: utf-8 -*-
 
 # ============== TODO : NO DATA handling ============================
-# - big ugly borders around no data : remove 
-
-#TODO : relative slope / relmative hillshade ==> in a radius
+# - big ugly borders around no data : remove
+
+# TODO : relative slope / relmative hillshade ==> in a radius
 """
 
 /***************************************************************************
@@ -97,7 +97,6 @@
 
         self.addParameter(
             QgsProcessingParameterRasterLayer(
-<<<<<<< HEAD
                 self.INPUT, self.tr("Digital elevation model")
             )
         )
@@ -115,11 +114,8 @@
             QgsProcessingParameterNumber(
                 self.RADIUS,
                 self.tr("Radius in pixels"),
-                QgsProcessingParameterNumber.Type.Integer,
-                5,
-                False,
-                0,
-                100,
+                QgsProcessingParameterNumber.Integer,
+                defaultValue=5,
             )
         )
 
@@ -127,11 +123,8 @@
             QgsProcessingParameterNumber(
                 self.OFFSET_DISTANCE,
                 self.tr("Center of mass: offset in pixels (< radius)"),
-                QgsProcessingParameterNumber.Type.Integer,
-                0,
-                False,
-                0,
-                1000,
+                QgsProcessingParameterNumber.Integer,
+                defaultValue=0,
             )
         )
 
@@ -139,11 +132,10 @@
             QgsProcessingParameterNumber(
                 self.OFFSET_AZIMUTH,
                 self.tr("Center of mass: azimuth"),
-                QgsProcessingParameterNumber.Type.Integer,
-                315,
-                False,
-                0,
-                360,
+                QgsProcessingParameterNumber.Integer,
+                defaultValue=315,
+                minValue=0,
+                maxValue=360,
             )
         )
 
@@ -153,42 +145,6 @@
             )
         )
 
-=======
-                self.INPUT,
-                self.tr('Digital elevation model')
-            ) )
-        
-        self.addParameter(QgsProcessingParameterEnum (
-            self.ANALYSIS_TYPE,
-            self.tr('Analysis type'),
-            self.ANALYSIS_TYPES,
-            defaultValue=0))
-                    
-        self.addParameter(QgsProcessingParameterNumber(
-            self.RADIUS,
-            self.tr('Radius in pixels'),
-            QgsProcessingParameterNumber.Integer ,
-            defaultValue=5))
-        
-        self.addParameter(QgsProcessingParameterNumber(
-            self.OFFSET_DISTANCE,
-            self.tr('Center of mass: offset in pixels (< radius)'),
-            QgsProcessingParameterNumber.Integer,
-            defaultValue=0))
-        
-        self.addParameter(QgsProcessingParameterNumber(
-            self.OFFSET_AZIMUTH,
-            self.tr('Center of mass: azimuth'),
-            QgsProcessingParameterNumber.Integer,
-            defaultValue=315, minValue=0, maxValue=360))
-        
-        self.addParameter(QgsProcessingParameterEnum(
-            self.DENOISE,
-            self.tr('Denoise'),
-            self.DENOISE_TYPES,
-            defaultValue=0)) 
-        
->>>>>>> 0b207f65
         self.addParameter(
             QgsProcessingParameterRasterDestination(
                 self.OUTPUT, self.tr("Topographic position index")
@@ -239,25 +195,16 @@
         dem = rs.Raster(elevation_model)
 
         err, fatal = dem.verify_raster()
-<<<<<<< HEAD
         if err:
             feedback.reportError(err, fatalError=fatal)
 
+            # ♦ !!!! TODO NODATA !!!!!
+            # nodata = dem.GetRasterBand(1).GetNoDataValue()
+
         dem.set_output(self.output_model)
 
         overlap = radius if not denoise else radius + 1
 
-=======
-        if err: feedback.reportError(err, fatalError = fatal)
-        
-#♦ !!!! TODO NODATA !!!!!        
-       # nodata = dem.GetRasterBand(1).GetNoDataValue()
-        
-        dem.set_output(self.output_model) 
-            
-        overlap = radius if not denoise else radius +1
-        
->>>>>>> 0b207f65
         chunk_slice = (dem.ysize, dem.chunk_x + 2 * overlap)
 
         # define empty matrices to hold data : faster
@@ -406,11 +353,7 @@
             out = mx_z
 
             dem.add_to_buffer(out[mx_view_out], gdal_put)
-<<<<<<< HEAD
-
-=======
-       
->>>>>>> 0b207f65
+
         return {self.OUTPUT: self.output_model}
 
     def postProcessAlgorithm(self, context, feedback):
