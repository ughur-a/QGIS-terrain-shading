# -*- coding: utf-8 -*-

"""


/***************************************************************************
 DemShading - Terrain position algorithm
 This algorithm caluclates relative topographic position of each pixel of an
 elevation model (higher/lower than the neighbourhood)
                              -------------------
        begin                : 2020-02-20
        copyright            : (C) 2020 by Zoran Čučković
 ***************************************************************************/
/***************************************************************************
 *                                                                         *
 *   This program is free software; you can redistribute it and/or modify  *
 *   it under the terms of the GNU General Public License as published by  *
 *   the Free Software Foundation; either version 2 of the License, or     *
 *   (at your option) any later version.                                   *
 *                                                                         *
 ***************************************************************************/
"""

__author__ = "Zoran Čučković"
__date__ = "2020-02-05"
__copyright__ = "(C) 2020 by Zoran Čučković"

from os import sys, path

from PyQt5.QtCore import QCoreApplication
from qgis.core import (
    QgsProcessing,
    QgsProcessingException,
    QgsProcessingAlgorithm,
    QgsProcessingParameterRasterLayer,
    QgsProcessingParameterRasterDestination,
    QgsProcessingParameterBoolean,
    QgsProcessingParameterNumber,
    QgsProcessingParameterEnum,
    QgsProcessingUtils,
    QgsRasterBandStats,
    QgsSingleBandGrayRenderer,
    QgsContrastEnhancement,
)

from processing.core.ProcessingConfig import ProcessingConfig

try:
    from osgeo import gdal
except ImportError:
    import gdal

import numpy as np

from .modules import Raster as rs
from .modules.helpers import window_loop, nextprod


from qgis.core import QgsMessageLog  # for testing


class TextureAlgorithm(QgsProcessingAlgorithm):
    """
    This algorithm applies a fractional laplacian filter (sharpening filter) to a raster DEM (in input).
    """

    # Constants used to refer to parameters and outputs. They will be
    # used when calling the algorithm from another algorithm, or when
    # calling from the QGIS console.

    INPUT = "INPUT"
    ALPHA = "ALPHA"
    OUTPUT = "OUTPUT"

    output_model = None  # for post-processing

    def initAlgorithm(self, config):
        """
        Here we define the inputs and output of the algorithm, along
        with some other properties.
        """

        self.addParameter(
            QgsProcessingParameterRasterLayer(
<<<<<<< HEAD
                self.INPUT, self.tr("Digital elevation model")
            )
        )

        self.addParameter(
            QgsProcessingParameterNumber(
                self.ALPHA,
                self.tr("Alpha (shrapness, 0 - 1.0)"),
                QgsProcessingParameterNumber.Type.Double,
                0.5,
                False,
                0,
                1.0,
            )
        )

=======
                self.INPUT,
                self.tr('Digital elevation model')
            ) )
                    
        self.addParameter(QgsProcessingParameterNumber(
            self.ALPHA,
            self.tr('Alpha (shrapness, 0 - 1.0)'),
            QgsProcessingParameterNumber.Integer, 
            defaultValue = 0.5, minValue= 0, maxValue= 1))
        
>>>>>>> 0b207f65
        self.addParameter(
            QgsProcessingParameterRasterDestination(
                self.OUTPUT, self.tr("Texture shading")
            )
        )

    def processAlgorithm(self, parameters, context, feedback):
        elevation_model = self.parameterAsRasterLayer(parameters, self.INPUT, context)

        if elevation_model.crs().mapUnits() != 0:
            err = " \n ****** \n ERROR! \n Raster data should be projected in a metric system!"
            feedback.reportError(err, fatalError=False)
        # raise QgsProcessingException(err)
        # could also use:
        # raise QgsProcessingException(self.invalidSourceError(parameters, self.INPUT))

        if round(abs(elevation_model.rasterUnitsPerPixelX()), 2) != round(
            abs(elevation_model.rasterUnitsPerPixelY()), 2
        ):
            err = (
                " \n ****** \n ERROR! \n Raster pixels are irregular in shape "
                + "(probably due to incorrect projection)!"
            )
            feedback.reportError(err, fatalError=False)
            # raise QgsProcessingException(err)

        self.output_model = self.parameterAsOutputLayer(
            parameters, self.OUTPUT, context
        )

        alpha = self.parameterAsDouble(parameters, self.ALPHA, context)

        dem = rs.Raster(elevation_model)

        err, fatal = dem.verify_raster()
        if err:
            feedback.reportError(err, fatalError=fatal)

        dem.set_output(self.output_model)

        #  dem.texture(alpha, feedback_handle=feedback)

        chunk_slice_x = (dem.ysize, dem.chunk_x)
        chunk_slice_y = (dem.chunk_y, dem.xsize)

        # define empty matrices to hold data : faster
        mx_z_x = np.zeros(chunk_slice_x)
        mx_z_y = np.zeros(chunk_slice_y)

        Ny = nextprod([2, 3, 5, 7], dem.ysize)
        Nx = nextprod([2, 3, 5, 7], dem.xsize)
        fy = np.fft.rfftfreq(Ny)[:, np.newaxis].astype(mx_z_y.dtype)
        fx = np.fft.rfftfreq(Nx)[np.newaxis, :].astype(mx_z_x.dtype)

        # this is not the correct formula ; orginally :
        # H = (fy**2 + fx**2 ) ** (alpha / 2.0)
        # when alpha = 1 : the result is identical (i.e. pure laplacian filter)
        Hy, Hx = ((fy**2) ** alpha), ((fx**2) ** alpha)

        counter = 0

        # Break the operation to two axes (x, y) : this works fine for laplacian filter,
        # but it does not quite work for the *fractional* laplacian (here fraction = alpha)
        # the result is only very slightly degraded for alpha = 0.5 ...
        for axis in [0, 1]:
            if axis:
                chunk = dem.chunk_y
                mx_z = mx_z_y
                N, H = Nx, Hx  # bit messy x, y swaps..
            else:
                chunk = dem.chunk_x
                mx_z = mx_z_x
                N, H = Ny, Hy

            for mx_view_in, gdal_take, mx_view_out, gdal_put in window_loop(
                shape=(dem.xsize, dem.ysize), chunk=chunk, axis=axis
            ):
                # dem.rst.ReadAsArray(*gdal_take, mx_z[mx_view_in])
                dem.take(gdal_take, mx_z[mx_view_in], fill_nodata=0)

                r = np.fft.rfft(mx_z, N, axis=axis) * H
                r = np.fft.irfft(r, axis=axis)

                # Return the same size as input
                out = r[: mx_z.shape[0], : mx_z.shape[1]]

                # axis = 1 : second round, add old data
                dem.add_to_buffer(
                    out[mx_view_out],
                    gdal_put,
                    mode=rs.ADD if axis else rs.DUMP,
                    automatic_save=axis,
                )

                counter += 1
                feedback.setProgress(100 * chunk * (counter / (dem.xsize + dem.ysize)))
                if feedback.isCanceled():
                    return {}

        #
        return {self.OUTPUT: self.output_model}

    def postProcessAlgorithm(self, context, feedback):
        output = QgsProcessingUtils.mapLayerFromString(self.output_model, context)
        provider = output.dataProvider()

        stats = provider.bandStatistics(1, QgsRasterBandStats.All, output.extent(), 0)
        mean, sd = stats.mean, stats.stdDev

        rnd = QgsSingleBandGrayRenderer(provider, 1)
        ce = QgsContrastEnhancement(provider.dataType(1))
        ce.setContrastEnhancementAlgorithm(
            QgsContrastEnhancement.StretchToMinimumMaximum
        )

        ce.setMinimumValue(mean - sd)
        ce.setMaximumValue(mean + sd)

        rnd.setContrastEnhancement(ce)

        output.setRenderer(rnd)

        output.triggerRepaint()

        return {self.OUTPUT: self.output_model}

    def name(self):
        """
        Returns the algorithm name, used for identifying the algorithm. This
        string should be fixed for the algorithm, and must not be localised.
        The name should be unique within each provider. Names should contain
        lowercase alphanumeric characters only and no spaces or other
        formatting characters.
        """
        return "Texture shading"

    def displayName(self):
        """
        Returns the translated algorithm name, which should be used for any
        user-visible display of the algorithm name.
        """
        return self.tr(self.name())

    def tr(self, string):
        return QCoreApplication.translate("Processing", string)

    def shortHelpString(self):
        curr_dir = path.dirname(path.realpath(__file__))
        h = (
            """
             This algorithm is based on wavelength analysis (Fourier transform) where terrain curvature is represented as a waveform. 
             
	     The alpha parameter controls the impact of wave-forms over elevation: when set to zero, pure elevation will be returned, when set to one, only the "noise" will be retained. The optimal value is approx 0.5.
             
	     IMPORTANT: the elevation model should not contain "NoData", i.e. empty data. These will introduce large stripes across the output raster. 
             
	     For more information, check <a href = "https://landscapearchaeology.org/qgis-terrain-shading/" >the manual</a>.
             
	     If you find this tool useful, consider to :
                 
             <a href='https://ko-fi.com/D1D41HYSW' target='_blank'><img height='30' style='border:0px;height:36px;' src='%s/help/kofi2.webp' /></a>
            """
        ) % curr_dir
        # <img src="%s/help/compass.png"
        # alt="image comapss">

        # ) % curr_dir

        return self.tr(h)

    def createInstance(self):
        return TextureAlgorithm()<|MERGE_RESOLUTION|>--- conflicted
+++ resolved
@@ -82,7 +82,6 @@
 
         self.addParameter(
             QgsProcessingParameterRasterLayer(
-<<<<<<< HEAD
                 self.INPUT, self.tr("Digital elevation model")
             )
         )
@@ -91,26 +90,13 @@
             QgsProcessingParameterNumber(
                 self.ALPHA,
                 self.tr("Alpha (shrapness, 0 - 1.0)"),
-                QgsProcessingParameterNumber.Type.Double,
-                0.5,
-                False,
-                0,
-                1.0,
-            )
-        )
-
-=======
-                self.INPUT,
-                self.tr('Digital elevation model')
-            ) )
-                    
-        self.addParameter(QgsProcessingParameterNumber(
-            self.ALPHA,
-            self.tr('Alpha (shrapness, 0 - 1.0)'),
-            QgsProcessingParameterNumber.Integer, 
-            defaultValue = 0.5, minValue= 0, maxValue= 1))
-        
->>>>>>> 0b207f65
+                QgsProcessingParameterNumber.Integer,
+                defaultValue=0.5,
+                minValue=0,
+                maxValue=1,
+            )
+        )
+
         self.addParameter(
             QgsProcessingParameterRasterDestination(
                 self.OUTPUT, self.tr("Texture shading")
